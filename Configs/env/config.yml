#This file contains all the run parameters and Gym environment parameters. This is different to the algorithm hyperparameters,
#which are stored in the yaml file associated with the chosen algorithm, in the 'hyperparams' folder.

# The following are run parameters

# Algorithm to import from Stable Baselines. CHOICES: 'sac', 'ddpg', 'ppo'
algo: 'sac'

# If want to train on top of an existing model, provide filepath, else pass empty string
model: ''

# When training a new model tb_path is always auto generated, but if training on top of an existing model,
# pass an empty string if want to create new TB graph, or provide filepath to existing TB events file if want to,
# continue logging to same graph
tb_path: ''

# If want to pass image observation through pretrained encoder, provide filepath, else pass empty string
<<<<<<< HEAD
vae_path: 'C:\Users\sambu\Downloads\cmvae_02_16_2020_nz_10\cmvae_model_49.ckpt'
=======
vae_path: '/home/campus.ncl.ac.uk/b3024896/Downloads/cmvae_02_16_2023_nz_10/cmvae_model_49.ckpt'
>>>>>>> e67a09db

# Whether or not to use Tensorboard NOTE: resulting event files are large
tb: True

# Whether to save the Monitor logs generate by the Stable Baselines Monitor wrapper NOTE: False still writes but to tmp
monitor: True

# Override log interval (default: -1, no change)
log_interval: -1

# Verbose mode (0: no output, 1: INFO)
verbose: 1

# set seed with arbritrary int so that can report with results
seed: 31

# The following are environment parameters

# Observation type. CHOICES: 'image', 'vector', 'vae'
obs: 'vae'

# If using image obs, declare desired output size of scaling function
img_scale: !!python/tuple [64,64,3]

# Used to express the optimal tracking position. This value is subtracted from the z-coordinate of the target's position 
# i.e. how far set back from the target do you want the AUV to position itself
opt_d: 10

# At what radial distance should the episode terminate (FROM THE OPTIMAL TRACKING POSITION, NOT THE TARGET POSITION)
max_d: 10

# Do we want to ouput the packet information and save images
debug_logs: True<|MERGE_RESOLUTION|>--- conflicted
+++ resolved
@@ -15,11 +15,7 @@
 tb_path: ''
 
 # If want to pass image observation through pretrained encoder, provide filepath, else pass empty string
-<<<<<<< HEAD
 vae_path: 'C:\Users\sambu\Downloads\cmvae_02_16_2020_nz_10\cmvae_model_49.ckpt'
-=======
-vae_path: '/home/campus.ncl.ac.uk/b3024896/Downloads/cmvae_02_16_2023_nz_10/cmvae_model_49.ckpt'
->>>>>>> e67a09db
 
 # Whether or not to use Tensorboard NOTE: resulting event files are large
 tb: True
